/**
 * VocaTa AI对话系统 - WebSocket客户端和音频管理器
 * 基于文档 VocaTa-AI对话完整对接文档.md 实现
 */

import { getToken } from './token'

// WebSocket消息类型定义
interface WebSocketMessage {
  type: string
  [key: string]: any
}

interface STTResultMessage extends WebSocketMessage {
  type: 'stt_result'
  text: string
  isFinal: boolean
  confidence: number
  timestamp: number
}

interface LLMTextStreamMessage extends WebSocketMessage {
  type: 'llm_text_stream'
  text: string
  characterName: string
  isComplete: boolean
  timestamp: number
}

interface TTSAudioMetaMessage extends WebSocketMessage {
  type: 'tts_audio_meta'
  audioSize: number
  format: string
  sampleRate: number
  channels: number
  bitDepth: number
  timestamp: number
}

interface CompleteMessage extends WebSocketMessage {
  type: 'complete'
  message: string
  timestamp: number
}

interface ErrorMessage extends WebSocketMessage {
  type: 'error'
  error: string
  timestamp: number
}

// WebSocket客户端类
export class VocaTaWebSocketClient {
  private ws: WebSocket | null = null
  private conversationUuid: string
  private reconnectAttempts = 0
  private readonly maxReconnectAttempts = 5
  private callbacks: Map<string, Function[]> = new Map()

  constructor(conversationUuid: string) {
    this.conversationUuid = conversationUuid
  }

  connect(): void {
    console.log('🔄 开始建立WebSocket连接，conversationUuid:', this.conversationUuid)

    const token = getToken()
    if (!token) {
      console.error('❌ 未找到认证令牌，无法建立WebSocket连接')
      this.emit('error', new Error('认证令牌未找到'))
      return
    }

    const wsUrl = `ws://${import.meta.env.VITE_APP_URL.replace('http://', '')}/ws/chat/${this.conversationUuid}?token=${encodeURIComponent(token)}`
    console.log('🔌 尝试连接WebSocket:', wsUrl)
    console.log('🔐 使用Token:', token.substring(0, 20) + '...')

    try {
      this.ws = new WebSocket(wsUrl)
      this.setupEventHandlers()
    } catch (error) {
      console.error('❌ WebSocket连接创建失败:', error)
      this.emit('error', error)
    }
  }

  private setupEventHandlers(): void {
    if (!this.ws) return

    this.ws.onopen = (event) => {
      console.log('✅ WebSocket连接已建立')
      console.log('🔍 WebSocket状态检查:', {
        readyState: this.ws?.readyState,
        isOpen: this.ws?.readyState === WebSocket.OPEN,
        WebSocketOPEN: WebSocket.OPEN
      })
      this.reconnectAttempts = 0
      this.emit('connected', event)
    }

    this.ws.onmessage = (event) => {
      // 检查是否为二进制音频数据
      if (event.data instanceof ArrayBuffer) {
        console.log(`📦 收到音频数据(ArrayBuffer): ${event.data.byteLength} bytes`)
        this.emit('audioData', event.data)
        return
      }

      // 检查是否为Blob音频数据
      if (event.data instanceof Blob) {
        console.log(`📦 收到音频数据(Blob): ${event.data.size} bytes`)
        // 将Blob转换为ArrayBuffer
        event.data.arrayBuffer().then(arrayBuffer => {
          this.emit('audioData', arrayBuffer)
        }).catch(error => {
          console.error('❌ Blob转ArrayBuffer失败:', error)
        })
        return
      }

      // 否则按JSON消息处理
      try {
        const message: WebSocketMessage = JSON.parse(event.data)
        console.log(`📨 收到消息:`, message)
        this.emit('message', message)
      } catch (e) {
        console.error('❌ 解析消息失败:', event.data)
      }
    }

    this.ws.onclose = (event) => {
      console.log(`🔌 WebSocket连接关闭: code=${event.code}, reason="${event.reason}", wasClean=${event.wasClean}`)
      this.emit('disconnected', event)
      this.attemptReconnect()
    }

    this.ws.onerror = (error) => {
      console.error('❌ WebSocket错误:', error)
      console.error('WebSocket readyState:', this.ws?.readyState)
      this.emit('error', error)
    }
  }

  // 发送文字消息
  sendTextMessage(text: string): void {
    if (!this.ws || this.ws.readyState !== WebSocket.OPEN) {
      console.error('❌ WebSocket未连接')
      return
    }

    const message = {
      type: 'text_message',
      data: { message: text }
    }

    console.log('📤 发送文字消息:', text)
    this.ws.send(JSON.stringify(message))
  }

  // 发送音频数据
  sendAudioData(audioBuffer: ArrayBuffer): void {
    if (!this.ws || this.ws.readyState !== WebSocket.OPEN) {
      return
    }
    this.ws.send(audioBuffer)
  }

  // 音频录制控制
  startAudioRecording(): void {
    if (!this.ws || this.ws.readyState !== WebSocket.OPEN) {
      return
    }
    console.log('🎤 发送开始录音信号')
    this.ws.send(JSON.stringify({ type: 'audio_start' }))
  }

  stopAudioRecording(): void {
    if (!this.ws || this.ws.readyState !== WebSocket.OPEN) {
      return
    }
    console.log('⏹️ 发送停止录音信号')
    this.ws.send(JSON.stringify({ type: 'audio_end' }))
  }

  // 发送心跳
  sendPing(): void {
    if (!this.ws || this.ws.readyState !== WebSocket.OPEN) {
      return
    }
    this.ws.send(JSON.stringify({ type: 'ping' }))
  }

  // 事件监听器
  on(event: string, callback: Function): void {
    if (!this.callbacks.has(event)) {
      this.callbacks.set(event, [])
    }
    this.callbacks.get(event)?.push(callback)
  }

  private emit(event: string, data?: any): void {
    const callbacks = this.callbacks.get(event)
    if (callbacks) {
      callbacks.forEach(callback => callback(data))
    }
  }

  // 自动重连
  private attemptReconnect(): void {
    if (this.reconnectAttempts < this.maxReconnectAttempts) {
      this.reconnectAttempts++
      const delay = Math.pow(2, this.reconnectAttempts) * 1000
      console.log(`🔄 尝试重连 (${this.reconnectAttempts}/${this.maxReconnectAttempts}) - ${delay}ms后`)

      setTimeout(() => {
        this.connect()
      }, delay)
    } else {
      console.error('❌ 重连次数已达上限')
      this.emit('reconnectFailed')
    }
  }

  disconnect(): void {
    if (this.ws) {
      this.ws.close()
      this.ws = null
    }
  }

  // 获取连接状态
  get readyState(): number {
    return this.ws?.readyState || WebSocket.CLOSED
  }

  get isConnected(): boolean {
    return this.ws?.readyState === WebSocket.OPEN
  }
}

// 音频管理器类
export class AudioManager {
  private audioContext: AudioContext | null = null
  private mediaRecorder: MediaRecorder | null = null
  private audioQueue: ArrayBuffer[] = []
  private isPlaying = false
  private isRecording = false
  private audioStream: MediaStream | null = null

  // VAD (语音活动检测) 相关属性
  private analyser: AnalyserNode | null = null
  private dataArray: Uint8Array | null = null
  private vadThreshold = 30 // 语音检测阈值 (0-100)
  private vadSensitivity = 0.6 // 灵敏度 (0-1)
  private isVoiceActive = false
  private vadCheckInterval: number | null = null
  private voiceStartTime = 0
  private voiceEndTime = 0
  private silenceThreshold = 300 // 静音阈值，毫秒
  private minimumVoiceDuration = 200 // 最小语音持续时间，毫秒
  private currentWsClient: VocaTaWebSocketClient | null = null
  private audioBufferQueue: ArrayBuffer[] = [] // 临时存储音频数据的队列

  async initialize(): Promise<void> {
    try {
      console.log('🎵 音频管理器初始化完成（延迟初始化AudioContext）')
      // 不再在初始化时立即创建AudioContext，而是在需要时才创建
      // 这样避免了浏览器的安全策略限制
    } catch (error) {
      console.error('❌ 音频管理器初始化失败:', error)
      throw error
    }
  }

  // 延迟初始化AudioContext，在用户交互后调用
  private async ensureAudioContext(): Promise<void> {
    if (!this.audioContext) {
      console.log('🎵 延迟初始化音频上下文...')
      this.audioContext = new (window.AudioContext || (window as any).webkitAudioContext)()

      // 检查音频上下文状态
      if (this.audioContext.state === 'suspended') {
        await this.audioContext.resume()
      }

      console.log('✅ 音频上下文初始化成功')
    }
  }

  async startRecording(wsClient: VocaTaWebSocketClient): Promise<void> {
    try {
      console.log('🎤 请求麦克风权限...')
      this.currentWsClient = wsClient

      // 确保AudioContext已初始化
      await this.ensureAudioContext()

      // 检查浏览器支持情况和兼容性处理
<<<<<<< HEAD
      console.log('🔍 初始浏览器检查:', {
        mediaDevices: !!navigator.mediaDevices,
        getUserMedia: !!navigator.getUserMedia,
        webkitGetUserMedia: !!(navigator as any).webkitGetUserMedia,
        mozGetUserMedia: !!(navigator as any).mozGetUserMedia,
        userAgent: navigator.userAgent
      })

      if (!navigator.mediaDevices) {
        throw new Error('浏览器不支持音频功能')
      }

      // 移除getUserMedia检查，因为我们已经在上面创建了polyfill
=======
      if (!navigator.mediaDevices) {
        // 尝试使用旧的API作为降级方案
        if (navigator.getUserMedia || (navigator as any).webkitGetUserMedia || (navigator as any).mozGetUserMedia) {
          console.warn('⚠️ 使用降级的getUserMedia API')
          // 创建一个简单的polyfill
          navigator.mediaDevices = {
            getUserMedia: (constraints: MediaStreamConstraints) => {
              const getUserMedia = navigator.getUserMedia ||
                                 (navigator as any).webkitGetUserMedia ||
                                 (navigator as any).mozGetUserMedia

              return new Promise((resolve, reject) => {
                getUserMedia.call(navigator, constraints, resolve, reject)
              })
            }
          } as any
        } else {
          throw new Error('浏览器不支持mediaDevices API，请使用现代浏览器（Chrome、Firefox、Safari）或确保在HTTPS环境下访问')
        }
      }

      if (!navigator.mediaDevices.getUserMedia) {
        throw new Error('浏览器不支持getUserMedia API，请升级浏览器版本')
      }
>>>>>>> 8dab2849

      // 检查是否在安全上下文中（HTTPS或localhost）
      const isSecureContext = location.protocol === 'https:' ||
                             location.hostname === 'localhost' ||
                             location.hostname === '127.0.0.1' ||
                             location.hostname === '0.0.0.0' ||
                             // 允许HTTP环境进行测试
                             location.protocol === 'http:'

      if (!isSecureContext) {
        console.warn('⚠️ 检测到非安全上下文，某些浏览器可能阻止麦克风访问')
      } else if (location.protocol === 'http:') {
        console.info('ℹ️ HTTP环境下测试音频功能，建议生产环境使用HTTPS')
      }

      console.log('🔍 浏览器环境检查:', {
        protocol: location.protocol,
        hostname: location.hostname,
        mediaDevices: !!navigator.mediaDevices,
        getUserMedia: !!navigator.mediaDevices?.getUserMedia,
        userAgent: navigator.userAgent.substring(0, 100)
      })

<<<<<<< HEAD
      // 直接获取麦克风权限
      this.audioStream = await navigator.mediaDevices.getUserMedia({
        audio: {
          channelCount: 1,
          sampleRate: 16000,
          echoCancellation: true,
          noiseSuppression: true,
          autoGainControl: true
=======
      // 尝试获取麦克风权限，HTTP环境下可能需要特殊处理
      try {
        this.audioStream = await navigator.mediaDevices.getUserMedia({
          audio: {
            channelCount: 1,
            sampleRate: 16000,
            echoCancellation: true,
            noiseSuppression: true,
            autoGainControl: true
          }
        })
      } catch (error: any) {
        // HTTP环境下的特殊错误处理
        if (location.protocol === 'http:') {
          console.warn('⚠️ HTTP环境下获取麦克风权限失败，尝试使用更宽松的配置')
          try {
            // 尝试更简单的音频配置
            this.audioStream = await navigator.mediaDevices.getUserMedia({
              audio: true
            })
          } catch (fallbackError: any) {
            throw new Error(`HTTP环境下无法访问麦克风。请尝试：
1. 在浏览器设置中允许此网站访问麦克风
2. 使用Chrome浏览器并启用实验性功能
3. 或者使用HTTPS环境访问
原始错误: ${fallbackError.message}`)
          }
        } else {
          throw error
>>>>>>> 8dab2849
        }
      }

      // 检查MediaRecorder支持
      if (!window.MediaRecorder) {
        throw new Error('浏览器不支持MediaRecorder API，请使用Chrome、Firefox或Edge浏览器')
      }

      console.log('✅ 音频流获取成功:', {
        tracks: this.audioStream.getTracks().length,
        active: this.audioStream.active
      })

      // 检查MediaRecorder支持
      if (!window.MediaRecorder) {
        console.warn('⚠️ MediaRecorder不支持，创建模拟对象')
        ;(window as any).MediaRecorder = class MockMediaRecorder {
          constructor(stream: any, options?: any) {
            this.stream = stream
            this.ondataavailable = null
          }
          start(timeslice?: number) {
            console.log('模拟录音开始')
            setTimeout(() => {
              if (this.ondataavailable) {
                this.ondataavailable({ data: new Blob() })
              }
            }, timeslice || 1000)
          }
          stop() { console.log('模拟录音停止') }
          static isTypeSupported() { return true }
        }
      }

      // 检查MediaRecorder支持的格式
      let mimeType = 'audio/webm;codecs=opus'
      if (!MediaRecorder.isTypeSupported(mimeType)) {
        mimeType = 'audio/webm'
        if (!MediaRecorder.isTypeSupported(mimeType)) {
          mimeType = 'audio/ogg;codecs=opus'
          if (!MediaRecorder.isTypeSupported(mimeType)) {
            mimeType = 'audio/wav'
            if (!MediaRecorder.isTypeSupported(mimeType)) {
              // 最后的兜底方案
              mimeType = 'audio/mpeg'
              if (!MediaRecorder.isTypeSupported(mimeType)) {
                console.warn('⚠️ 未找到完全支持的音频格式，使用默认设置')
                mimeType = '' // 使用浏览器默认格式
              }
            }
          }
        }
      }

      console.log('🎵 使用音频格式:', mimeType)

      // 创建MediaRecorder实例，使用兼容性更好的配置
      const mediaRecorderOptions: MediaRecorderOptions = {}
      if (mimeType) {
        mediaRecorderOptions.mimeType = mimeType
      }
      // 只在支持的情况下设置音频比特率
      try {
        if (mimeType && MediaRecorder.isTypeSupported(mimeType)) {
          mediaRecorderOptions.audioBitsPerSecond = 16000
        }
      } catch (e) {
        console.warn('⚠️ 设置音频比特率失败，使用默认设置:', e)
      }

      this.mediaRecorder = new MediaRecorder(this.audioStream, mediaRecorderOptions)
<<<<<<< HEAD

      // 设置VAD音频分析
      await this.setupVAD()
=======
>>>>>>> 8dab2849

      this.mediaRecorder.ondataavailable = (event) => {
        if (event.data.size > 0) {
          event.data.arrayBuffer().then(buffer => {
            // 将音频数据添加到缓冲队列，而不是立即发送
            this.audioBufferQueue.push(buffer)
            console.log(`🎵 音频数据已缓存: ${buffer.byteLength} bytes (${mimeType})，等待VAD检测`)
          })
        }
      }

      this.mediaRecorder.start(200) // 每200ms记录一次数据
      this.isRecording = true
      console.log('✅ 开始录音 (已启用VAD语音活动检测)')

      // 启动VAD检测
      this.startVADMonitoring()

    } catch (error) {
      console.error('❌ 录音启动失败:', error)
      throw error
    }
  }

  stopRecording(): void {
    if (this.mediaRecorder && this.isRecording) {
      this.mediaRecorder.stop()
      if (this.audioStream) {
        this.audioStream.getTracks().forEach(track => track.stop())
      }
      this.isRecording = false

      // 停止VAD监控
      this.stopVADMonitoring()

      // 清空音频缓冲队列
      this.audioBufferQueue = []
      this.currentWsClient = null

      console.log('⏹️ 停止录音')
    }
  }

  async playAudio(audioBuffer: ArrayBuffer): Promise<void> {
    try {
      if (!this.audioContext) {
        await this.initialize()
      }

      const audioData = await this.audioContext!.decodeAudioData(audioBuffer.slice())
      const source = this.audioContext!.createBufferSource()
      source.buffer = audioData

      // 添加音量控制
      const gainNode = this.audioContext!.createGain()
      source.connect(gainNode)
      gainNode.connect(this.audioContext!.destination)

      source.start()
      console.log(`🔊 播放音频: 时长${audioData.duration.toFixed(2)}秒`)

      return new Promise((resolve) => {
        source.onended = () => resolve()
      })
    } catch (error) {
      console.error('❌ 音频播放失败:', error)
    }
  }

  // 音频队列管理
  addToQueue(audioBuffer: ArrayBuffer): void {
    this.audioQueue.push(audioBuffer)
    if (!this.isPlaying) {
      this.playQueue()
    }
  }

  private async playQueue(): Promise<void> {
    if (this.audioQueue.length === 0) {
      this.isPlaying = false
      return
    }

    this.isPlaying = true

    try {
      // 确保AudioContext已初始化
      await this.ensureAudioContext()
    } catch (error) {
      console.warn('⚠️ AudioContext初始化失败，跳过音频播放:', error)
      this.isPlaying = false
      return
    }

    const audioBuffer = this.audioQueue.shift()!

    try {
      await this.playAudio(audioBuffer)
    } catch (error) {
      console.error('❌ 队列音频播放失败:', error)
    }

    // 播放下一个
    this.playQueue()
  }

  clearQueue(): void {
    this.audioQueue = []
    this.isPlaying = false
    console.log('🗑️ 清除音频队列')
  }

  // 获取音量级别（用于可视化）
  getVolumeAnalyzer(): (() => number) | null {
    if (!this.audioStream || !this.audioContext) {
      return null
    }

    const analyser = this.audioContext.createAnalyser()
    const microphone = this.audioContext.createMediaStreamSource(this.audioStream)
    const dataArray = new Uint8Array(analyser.frequencyBinCount)

    microphone.connect(analyser)
    analyser.fftSize = 256

    return () => {
      analyser.getByteFrequencyData(dataArray)
      const average = dataArray.reduce((sum, value) => sum + value, 0) / dataArray.length
      return average / 255 // 标准化到0-1
    }
  }

  // 检查麦克风权限
  async checkMicrophonePermission(): Promise<PermissionState> {
    try {
      const result = await navigator.permissions.query({ name: 'microphone' as PermissionName })
      return result.state
    } catch {
      return 'prompt'
    }
  }

  get recording(): boolean {
    return this.isRecording
  }

  get playing(): boolean {
    return this.isPlaying
  }

  // VAD (语音活动检测) 相关方法
  private async setupVAD(): Promise<void> {
    try {
      if (!this.audioContext || !this.audioStream) {
        console.warn('⚠️ AudioContext或AudioStream未初始化，跳过VAD设置')
        return
      }

      // 创建音频分析器
      this.analyser = this.audioContext.createAnalyser()
      this.analyser.fftSize = 1024
      this.analyser.smoothingTimeConstant = 0.3

      // 创建音频源
      const source = this.audioContext.createMediaStreamSource(this.audioStream)
      source.connect(this.analyser)

      // 创建数据数组
      this.dataArray = new Uint8Array(this.analyser.frequencyBinCount)

      console.log('✅ VAD语音活动检测已初始化')
    } catch (error) {
      console.warn('⚠️ VAD初始化失败，将跳过语音检测功能:', error)
    }
  }

  private startVADMonitoring(): void {
    if (this.vadCheckInterval) {
      clearInterval(this.vadCheckInterval)
    }

    this.vadCheckInterval = window.setInterval(() => {
      this.checkVoiceActivity()
    }, 50) // 每50ms检查一次语音活动

    console.log('🎯 VAD监控已启动')
  }

  private stopVADMonitoring(): void {
    if (this.vadCheckInterval) {
      clearInterval(this.vadCheckInterval)
      this.vadCheckInterval = null
    }

    // 如果当前有语音活动，发送结束信号
    if (this.isVoiceActive) {
      this.onVoiceEnd()
    }

    console.log('🛑 VAD监控已停止')
  }

  private checkVoiceActivity(): void {
    if (!this.analyser || !this.dataArray) {
      return
    }

    try {
      // 获取音频频域数据
      this.analyser.getByteFrequencyData(this.dataArray)

      // 计算音量级别 (使用频域数据)
      let sum = 0
      for (let i = 0; i < this.dataArray.length; i++) {
        sum += this.dataArray[i]
      }
      const averageLevel = sum / this.dataArray.length

      // 计算动态阈值 (基于最近的噪音水平)
      const dynamicThreshold = this.vadThreshold + (averageLevel * this.vadSensitivity * 0.1)

      // 检测语音活动
      const currentTime = Date.now()
      const hasVoice = averageLevel > dynamicThreshold

      if (hasVoice && !this.isVoiceActive) {
        // 语音开始
        this.voiceStartTime = currentTime
        this.isVoiceActive = true
        this.onVoiceStart()
        console.log(`🎤 检测到语音开始 (音量: ${averageLevel.toFixed(1)}, 阈值: ${dynamicThreshold.toFixed(1)})`)

      } else if (!hasVoice && this.isVoiceActive) {
        // 检查是否达到静音阈值
        if (currentTime - this.voiceStartTime > this.minimumVoiceDuration) {
          this.voiceEndTime = currentTime
          // 延迟检查，避免短暂静音导致的误判
          setTimeout(() => {
            if (this.isVoiceActive && Date.now() - this.voiceEndTime > this.silenceThreshold) {
              this.isVoiceActive = false
              this.onVoiceEnd()
              console.log(`🔇 检测到语音结束 (持续时间: ${this.voiceEndTime - this.voiceStartTime}ms)`)
            }
          }, this.silenceThreshold)
        }
      }

      // 可选：输出实时音量级别用于调试
      if (Math.random() < 0.05) { // 5%的概率输出，避免日志过多
        console.log(`🔊 实时音量: ${averageLevel.toFixed(1)} (阈值: ${dynamicThreshold.toFixed(1)}, 语音活动: ${this.isVoiceActive})`)
      }

    } catch (error) {
      console.error('❌ VAD检查失败:', error)
    }
  }

  private onVoiceStart(): void {
    console.log('🎙️ 语音活动开始，开始发送音频数据')

    // 通知WebSocket开始音频传输
    if (this.currentWsClient) {
      this.currentWsClient.startAudioRecording()
    }
  }

  private onVoiceEnd(): void {
    console.log('🔇 语音活动结束，停止发送音频数据')

    // 发送缓冲区中的所有音频数据
    this.flushAudioBuffer()

    // 通知WebSocket停止音频传输
    if (this.currentWsClient) {
      this.currentWsClient.stopAudioRecording()
    }
  }

  private flushAudioBuffer(): void {
    if (this.audioBufferQueue.length > 0 && this.currentWsClient) {
      console.log(`📤 发送缓冲的音频数据: ${this.audioBufferQueue.length} 个片段`)

      // 依次发送所有缓冲的音频数据
      this.audioBufferQueue.forEach((buffer, index) => {
        setTimeout(() => {
          if (this.currentWsClient) {
            this.currentWsClient.sendAudioData(buffer)
            console.log(`🎵 发送音频片段 ${index + 1}/${this.audioBufferQueue.length}: ${buffer.byteLength} bytes`)
          }
        }, index * 10) // 每个片段间隔10ms发送，避免网络拥塞
      })

      // 清空缓冲区
      this.audioBufferQueue = []
    }
  }

  // 获取VAD状态
  get voiceActive(): boolean {
    return this.isVoiceActive
  }

  // 配置VAD参数
  configureVAD(threshold: number, sensitivity: number, silenceMs: number, minVoiceMs: number): void {
    this.vadThreshold = Math.max(0, Math.min(100, threshold))
    this.vadSensitivity = Math.max(0, Math.min(1, sensitivity))
    this.silenceThreshold = Math.max(100, silenceMs)
    this.minimumVoiceDuration = Math.max(50, minVoiceMs)

    console.log(`⚙️ VAD配置更新: 阈值=${this.vadThreshold}, 灵敏度=${this.vadSensitivity}, 静音阈值=${this.silenceThreshold}ms, 最小语音时长=${this.minimumVoiceDuration}ms`)
  }
}

// 实时AI对话管理器
export class VocaTaAIChat {
  private wsClient: VocaTaWebSocketClient | null = null
  private audioManager: AudioManager
  private isAudioCallActive = false
  private currentConversation: any = null
  private currentCharacter: any = null

  // 临时消息存储，用于流式显示
  private currentLLMResponse = ''
  private currentSTTText = ''

  // 回调函数
  private onMessageCallback?: (message: any) => void
  private onSTTResultCallback?: (text: string, isFinal: boolean) => void
  private onLLMStreamCallback?: (text: string, isComplete: boolean, characterName?: string) => void
  private onAudioPlayCallback?: (isPlaying: boolean) => void
  private onConnectionStatusCallback?: (status: 'connected' | 'disconnected' | 'error', message?: string) => void

  constructor() {
    this.audioManager = new AudioManager()
  }

  async initialize(conversationUuid: string): Promise<void> {
    try {
      console.log('🚀 初始化AI对话系统...')

      // 初始化音频管理器
      await this.audioManager.initialize()

      // 建立WebSocket连接并等待连接成功
      await this.connectWebSocket(conversationUuid)

      console.log('✅ AI对话系统初始化完成')
    } catch (error) {
      console.error('❌ AI对话系统初始化失败:', error)
      throw error
    }
  }

  private connectWebSocket(conversationUuid: string): Promise<void> {
    return new Promise((resolve, reject) => {
      this.wsClient = new VocaTaWebSocketClient(conversationUuid)
      let connectionResolved = false // 防止重复resolve

      // 设置事件监听器
      this.wsClient.on('connected', () => {
        console.log('🎉 WebSocket连接成功，等待服务器确认...')
        // 不在这里resolve，等待服务器状态消息
      })

      this.wsClient.on('message', (message: WebSocketMessage) => {
        this.handleWebSocketMessage(message)

        // 如果收到状态消息表示连接已建立，则resolve
        if (!connectionResolved && message.type === 'status' &&
          (message.message?.includes('连接已建立') || message.message?.includes('WebSocket连接已建立'))) {
          console.log('🎉 收到服务器连接确认，连接完全建立')
          connectionResolved = true
          this.onConnectionStatusCallback?.('connected', 'WebSocket连接已建立')
          resolve()
        }

        // 如果还没有连接确认，但收到了任何其他消息（AI回复等），也认为连接成功
        if (!connectionResolved && (message.type === 'llm_text_stream' || message.type === 'text_message')) {
          console.log('🎯 收到AI消息，连接确认成功')
          connectionResolved = true
          this.onConnectionStatusCallback?.('connected', 'AI系统连接成功')
          resolve()
        }
      })

      this.wsClient.on('audioData', (audioBuffer: ArrayBuffer) => {
        this.handleAudioData(audioBuffer)
      })

      this.wsClient.on('error', (error: any) => {
        console.error('❌ WebSocket错误:', error)
        this.onConnectionStatusCallback?.('error', 'WebSocket连接错误')
        if (!connectionResolved) {
          connectionResolved = true
          reject(error)
        }
      })

      this.wsClient.on('disconnected', () => {
        console.log('📡 WebSocket连接断开，正在重连...')
        this.onConnectionStatusCallback?.('disconnected', '连接已断开，正在重连...')
      })

      this.wsClient.on('reconnectFailed', () => {
        console.error('❌ WebSocket重连失败')
        this.onConnectionStatusCallback?.('error', '连接失败，请刷新页面重试')
      })

      // 启动连接
      this.wsClient.connect()

      // 设置超时，如果10秒内没有连接成功，则reject
      setTimeout(() => {
        if (!connectionResolved) {
          console.error('❌ WebSocket连接超时')
          connectionResolved = true
          reject(new Error('WebSocket连接超时'))
        }
      }, 10000)
    })
  }

  private handleWebSocketMessage(message: WebSocketMessage): void {
    switch (message.type) {
      case 'stt_result':
        this.handleSTTResult(message as STTResultMessage)
        break

      case 'llm_text_stream':
        this.handleLLMTextStream(message as LLMTextStreamMessage)
        break

      case 'tts_audio_meta':
        this.handleTTSAudioMeta(message as TTSAudioMetaMessage)
        break

      case 'complete':
        this.handleProcessComplete(message as CompleteMessage)
        break

      case 'error':
        this.handleError(message as ErrorMessage)
        break

      default:
        console.log('🔄 收到其他类型消息:', message)
    }

    // 触发通用消息回调
    this.onMessageCallback?.(message)
  }

  private handleSTTResult(message: STTResultMessage): void {
    console.log(`🎤 STT识别: ${message.text} (${message.isFinal ? '最终' : '临时'})`)

    this.currentSTTText = message.text
    this.onSTTResultCallback?.(message.text, message.isFinal)
  }

  private handleLLMTextStream(message: LLMTextStreamMessage): void {
    console.log(`🤖 LLM响应: ${message.text} (${message.isComplete ? '完成' : '流式'})`)

    // 修复：始终累积文本，无论是否完成
    // 流式渲染应该累积所有收到的文本片段
    this.currentLLMResponse += message.text

    console.log(`🔍 当前累积文本长度: ${this.currentLLMResponse.length}`)

    this.onLLMStreamCallback?.(this.currentLLMResponse, message.isComplete, message.characterName)

    if (message.isComplete) {
      this.currentLLMResponse = '' // 重置
    }
  }

  private handleTTSAudioMeta(message: TTSAudioMetaMessage): void {
    console.log(`🔊 TTS音频元数据: ${message.audioSize} bytes, ${message.format}`)
  }

  private handleAudioData(audioBuffer: ArrayBuffer): void {
    console.log(`🔊 播放音频数据: ${audioBuffer.byteLength} bytes`)
    this.audioManager.addToQueue(audioBuffer)
    this.onAudioPlayCallback?.(true)
  }

  private handleProcessComplete(message: CompleteMessage): void {
    console.log('✅ 处理完成:', message.message)
  }

  private handleError(message: ErrorMessage): void {
    console.error('❌ 服务器错误:', message.error)
  }

  // 公开方法
  sendTextMessage(text: string): void {
    if (!this.wsClient) {
      console.error('❌ WebSocket客户端未初始化')
      return
    }

    this.wsClient.sendTextMessage(text)
  }

  async startAudioCall(): Promise<void> {
    try {
      this.isAudioCallActive = true
      console.log('📞 开始音频通话')

      await this.audioManager.startRecording(this.wsClient!)
      this.wsClient?.startAudioRecording()

    } catch (error) {
      console.error('❌ 无法启动音频通话:', error)
      this.isAudioCallActive = false
      throw error
    }
  }

  stopAudioCall(): void {
    console.log('📞 停止音频通话')
    this.isAudioCallActive = false

    this.audioManager.stopRecording()
    this.audioManager.clearQueue()
    this.wsClient?.stopAudioRecording()

    this.onAudioPlayCallback?.(false)
  }

  // 设置回调函数
  onMessage(callback: (message: any) => void): void {
    this.onMessageCallback = callback
  }

  onSTTResult(callback: (text: string, isFinal: boolean) => void): void {
    this.onSTTResultCallback = callback
  }

  onLLMStream(callback: (text: string, isComplete: boolean, characterName?: string) => void): void {
    this.onLLMStreamCallback = callback
  }

  onAudioPlay(callback: (isPlaying: boolean) => void): void {
    this.onAudioPlayCallback = callback
  }

  onConnectionStatus(callback: (status: 'connected' | 'disconnected' | 'error', message?: string) => void): void {
    this.onConnectionStatusCallback = callback
  }

  // 获取状态
  get connected(): boolean {
    const isConnected = this.wsClient?.isConnected || false
    console.log('🔍 检查连接状态:', {
      wsClient: !!this.wsClient,
      readyState: this.wsClient?.readyState,
      isConnected: isConnected,
      expectedReadyState: WebSocket.OPEN
    })
    return isConnected
  }

  get audioCallActive(): boolean {
    return this.isAudioCallActive
  }

  get recording(): boolean {
    return this.audioManager.recording
  }

  get playing(): boolean {
    return this.audioManager.playing
  }

  // 清理资源
  destroy(): void {
    console.log('🧹 清理AI对话系统资源')

    this.stopAudioCall()
    this.wsClient?.disconnect()
    this.audioManager.clearQueue()

    this.wsClient = null
    this.onMessageCallback = undefined
    this.onSTTResultCallback = undefined
    this.onLLMStreamCallback = undefined
    this.onAudioPlayCallback = undefined
    this.onConnectionStatusCallback = undefined
  }
}<|MERGE_RESOLUTION|>--- conflicted
+++ resolved
@@ -296,7 +296,7 @@
       await this.ensureAudioContext()
 
       // 检查浏览器支持情况和兼容性处理
-<<<<<<< HEAD
+
       console.log('🔍 初始浏览器检查:', {
         mediaDevices: !!navigator.mediaDevices,
         getUserMedia: !!navigator.getUserMedia,
@@ -310,32 +310,7 @@
       }
 
       // 移除getUserMedia检查，因为我们已经在上面创建了polyfill
-=======
-      if (!navigator.mediaDevices) {
-        // 尝试使用旧的API作为降级方案
-        if (navigator.getUserMedia || (navigator as any).webkitGetUserMedia || (navigator as any).mozGetUserMedia) {
-          console.warn('⚠️ 使用降级的getUserMedia API')
-          // 创建一个简单的polyfill
-          navigator.mediaDevices = {
-            getUserMedia: (constraints: MediaStreamConstraints) => {
-              const getUserMedia = navigator.getUserMedia ||
-                                 (navigator as any).webkitGetUserMedia ||
-                                 (navigator as any).mozGetUserMedia
-
-              return new Promise((resolve, reject) => {
-                getUserMedia.call(navigator, constraints, resolve, reject)
-              })
-            }
-          } as any
-        } else {
-          throw new Error('浏览器不支持mediaDevices API，请使用现代浏览器（Chrome、Firefox、Safari）或确保在HTTPS环境下访问')
-        }
-      }
-
-      if (!navigator.mediaDevices.getUserMedia) {
-        throw new Error('浏览器不支持getUserMedia API，请升级浏览器版本')
-      }
->>>>>>> 8dab2849
+
 
       // 检查是否在安全上下文中（HTTPS或localhost）
       const isSecureContext = location.protocol === 'https:' ||
@@ -359,7 +334,6 @@
         userAgent: navigator.userAgent.substring(0, 100)
       })
 
-<<<<<<< HEAD
       // 直接获取麦克风权限
       this.audioStream = await navigator.mediaDevices.getUserMedia({
         audio: {
@@ -368,37 +342,7 @@
           echoCancellation: true,
           noiseSuppression: true,
           autoGainControl: true
-=======
-      // 尝试获取麦克风权限，HTTP环境下可能需要特殊处理
-      try {
-        this.audioStream = await navigator.mediaDevices.getUserMedia({
-          audio: {
-            channelCount: 1,
-            sampleRate: 16000,
-            echoCancellation: true,
-            noiseSuppression: true,
-            autoGainControl: true
-          }
-        })
-      } catch (error: any) {
-        // HTTP环境下的特殊错误处理
-        if (location.protocol === 'http:') {
-          console.warn('⚠️ HTTP环境下获取麦克风权限失败，尝试使用更宽松的配置')
-          try {
-            // 尝试更简单的音频配置
-            this.audioStream = await navigator.mediaDevices.getUserMedia({
-              audio: true
-            })
-          } catch (fallbackError: any) {
-            throw new Error(`HTTP环境下无法访问麦克风。请尝试：
-1. 在浏览器设置中允许此网站访问麦克风
-2. 使用Chrome浏览器并启用实验性功能
-3. 或者使用HTTPS环境访问
-原始错误: ${fallbackError.message}`)
-          }
-        } else {
-          throw error
->>>>>>> 8dab2849
+
         }
       }
 
@@ -470,12 +414,11 @@
       }
 
       this.mediaRecorder = new MediaRecorder(this.audioStream, mediaRecorderOptions)
-<<<<<<< HEAD
+
 
       // 设置VAD音频分析
       await this.setupVAD()
-=======
->>>>>>> 8dab2849
+
 
       this.mediaRecorder.ondataavailable = (event) => {
         if (event.data.size > 0) {
