--- conflicted
+++ resolved
@@ -157,12 +157,10 @@
 
         # 替换测试环境配置中的占位符
         sed -i "s/{{STAGING_HOST}}/${{ secrets.STAGING_HOST }}/g" .env.test
-<<<<<<< HEAD
 
         # 显示替换后的配置
         echo "=== 替换后的 .env.test 文件 ==="
-=======
->>>>>>> 8dab2849
+
         cat .env.test
         echo "前端环境配置已更新"
 
@@ -229,12 +227,11 @@
 
         # 替换测试环境配置中的占位符
         sed -i "s/{{STAGING_HOST}}/${{ secrets.STAGING_HOST }}/g" .env.test
-<<<<<<< HEAD
+
 
         # 显示替换后的配置
         echo "=== 替换后的 .env.test 文件 ==="
-=======
->>>>>>> 8dab2849
+
         cat .env.test
         echo "管理后台环境配置已更新"
 
