--- conflicted
+++ resolved
@@ -108,11 +108,8 @@
       id: meta
       uses: docker/metadata-action@v5
       with:
-<<<<<<< HEAD
         images: ${{ env.REGISTRY }}/${{ github.actor }}/vocata-server
-=======
-        images: ${{ env.REGISTRY }}/${{ github.repository }}
->>>>>>> 291b7b50
+
         tags: |
           type=raw,value=${{ needs.detect-changes.outputs.image-tag }}
           type=raw,value=staging-latest
@@ -166,11 +163,8 @@
       id: meta
       uses: docker/metadata-action@v5
       with:
-<<<<<<< HEAD
         images: ${{ env.REGISTRY }}/${{ github.actor }}/vocata-web
-=======
-        images: ${{ env.REGISTRY }}/${{ github.repository }}-web
->>>>>>> 291b7b50
+
         tags: |
           type=raw,value=${{ needs.detect-changes.outputs.image-tag }}
           type=raw,value=staging-latest
@@ -224,11 +218,7 @@
       id: meta
       uses: docker/metadata-action@v5
       with:
-<<<<<<< HEAD
         images: ${{ env.REGISTRY }}/${{ github.actor }}/vocata-admin
-=======
-        images: ${{ env.REGISTRY }}/${{ github.repository }}-admin
->>>>>>> 291b7b50
         tags: |
           type=raw,value=${{ needs.detect-changes.outputs.image-tag }}
           type=raw,value=staging-latest
